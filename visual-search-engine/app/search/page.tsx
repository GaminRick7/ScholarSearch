--- conflicted
+++ resolved
@@ -2,43 +2,35 @@
 
 import type React from "react"
 import {useState, useEffect} from "react"
-import {useSearchParams, useRouter} from "next/navigation"
 import {Button} from "@/components/ui/button"
 import {Card, CardContent} from "@/components/ui/card"
 import {Badge} from "@/components/ui/badge"
 import {Input} from "@/components/ui/input"
-import {Slider} from "@/components/ui/slider"
-import {Dialog, DialogContent, DialogHeader, DialogTitle, DialogTrigger} from "@/components/ui/dialog"
 import {
-    ArrowLeft,
+    ArrowRight,
     Network,
-    Search,
-    Loader2,
+    Zap,
+    Eye,
+    Github,
+    Twitter,
+    Mail,
     Moon,
     Sun,
-    ExternalLink,
-    Calendar,
-    Users,
-    TrendingUp,
-    List,
-    Network as NetworkIcon,
-    Filter,
+    Search,
     BookOpen,
     Brain,
-    Maximize2,
-    X
+    TrendingUp
 } from "lucide-react"
 import {useTheme} from "next-themes"
-import {D3Graph, generateGraphData} from "@/components/d3-graph"
 import {ParticlesBackground} from "@/components/particles-background"
-import {apiService, SearchResult, SearchResponse} from "@/lib/api"
-import Link from "next/link"
-
-export default function SearchPage() {
+import {useRouter} from "next/navigation"
+import Link from "next/link";
+import {apiService} from "@/lib/api"
+
+export default function HomePage() {
     const {theme, setTheme} = useTheme()
+    const router = useRouter()
     const [mounted, setMounted] = useState(false)
-    const searchParams = useSearchParams()
-    const router = useRouter()
 
     const useDebounce = (value: string, delay: number) => {
         const [debouncedValue, setDebouncedValue] = useState('');
@@ -60,28 +52,15 @@
     const [query, setQuery] = useState("")
     const debouncedQuery = useDebounce(query, 400);
 
-    const [isLoading, setIsLoading] = useState(false)
-    const [searchResults, setSearchResults] = useState<SearchResponse | null>(null)
-    const [error, setError] = useState<string | null>(null)
+
     const [suggestions, setSuggestions] = useState<string[]>([])
-
     const [showSuggestions, setShowSuggestions] = useState<boolean>(false)
     const [isSearchFocused, setIsSearchFocused] = useState<boolean>(false);
 
-    const [viewMode, setViewMode] = useState<'list' | 'graph'>('list')
-    const [citationWeight, setCitationWeight] = useState(0.5)
-    const [isFiltersOpen, setIsFiltersOpen] = useState(false)
-    const [selectedPaper, setSelectedPaper] = useState<SearchResult | null>(null)
-    const [isPaperModalOpen, setIsPaperModalOpen] = useState(false)
 
     useEffect(() => {
         setMounted(true)
-        const q = searchParams.get("q")
-        if (q) {
-            setQuery(q)
-            performSearch(q)
-        }
-    }, [searchParams])
+    }, [])
 
     useEffect(() => {
         const fetchSuggestions = async () => {
@@ -104,58 +83,13 @@
         fetchSuggestions();
     }, [debouncedQuery]); // fires on query change
 
-    // Keyboard shortcuts
-    useEffect(() => {
-        const handleKeyDown = (e: KeyboardEvent) => {
-            if (e.key === 'Escape') {
-                if (isFiltersOpen) {
-                    setIsFiltersOpen(false)
-                } else if (isPaperModalOpen) {
-                    setIsPaperModalOpen(false)
-                    setSelectedPaper(null)
-                }
-            }
-            if (e.key === 'f' && (e.ctrlKey || e.metaKey)) {
-                e.preventDefault()
-                setIsFiltersOpen(true)
-            }
-        }
-
-        document.addEventListener('keydown', handleKeyDown)
-        return () => document.removeEventListener('keydown', handleKeyDown)
-    }, [isFiltersOpen, isPaperModalOpen])
-
-    const performSearch = async (searchQuery: string) => {
-        setIsLoading(true)
-        setError(null)
-
-        try {
-            const results = await apiService.searchPapers({
-                query: searchQuery,
-                page: 1,
-                size: 20,
-                citation_weight: citationWeight
-            })
-
-            setSearchResults(results)
-        } catch (err) {
-            console.error('Search failed:', err)
-            setError('Search failed. Please try again.')
-        } finally {
-            setIsLoading(false)
-        }
-    }
 
     const handleSearch = async (e: React.FormEvent) => {
         e.preventDefault()
         if (!query.trim()) return
 
-        // Update URL with new query
+        // Redirect to search page with query parameter
         router.push(`/search?q=${encodeURIComponent(query)}`)
-        await performSearch(query)
-
-        // Close filters modal after search
-        setIsFiltersOpen(false)
     }
 
     const handleQueryChange = async (value: string) => {
@@ -166,66 +100,25 @@
         setQuery(suggestion)
         setShowSuggestions(false)
         router.push(`/search?q=${encodeURIComponent(suggestion)}`)
-        performSearch(suggestion)
-    }
-
-    const handleApplyFilters = async () => {
-        if (query.trim()) {
-            await performSearch(query)
-            // Close filters modal after search
-            setIsFiltersOpen(false)
-        }
-    }
-
-    const handleResetFilters = () => {
-        setCitationWeight(0.5)
-    }
-
-    const handlePaperModalOpen = (paper: SearchResult) => {
-        setSelectedPaper(paper)
-        setIsPaperModalOpen(true)
-    }
-
-    const handlePaperModalClose = () => {
-        setIsPaperModalOpen(false)
-        setSelectedPaper(null)
-    }
-
-    const handleNodeClick = (node: any) => {
-        console.log("Node clicked:", node)
-        // This function now only handles showing the mini modal in the graph
-        // The "View Details" button in the mini modal will call handlePaperModalOpen
-    }
-
-    const formatAuthors = (authors: string[]) => {
-        if (authors.length <= 2) return authors.join(', ')
-        return `${authors[0]}, ${authors[1]} +${authors.length - 2} more`
-    }
-
-    const formatAbstract = (abstract: string) => {
-        if (abstract.length <= 150) return abstract
-        return abstract.substring(0, 150) + '...'
+    }
+
+    const handleNewSearch = () => {
+        setQuery("")
     }
 
     return (
         <div className="min-h-screen bg-background relative">
             <ParticlesBackground/>
 
-            <nav className="fixed top-0 w-full z-10 bg-background/80 backdrop-blur-md border-b border-border">
+            <nav className="fixed top-0 w-full z-50 bg-background/80 backdrop-blur-md border-b border-border">
                 <div className="max-w-7xl mx-auto px-4 sm:px-6 lg:px-8">
                     <div className="flex justify-between items-center h-16">
-                        <div className="flex items-center space-x-4">
-                            <Button variant="ghost" size="sm" onClick={() => router.push("/")}>
-                                <ArrowLeft className="w-4 h-4 mr-2"/>
-                                Back
-                            </Button>
-                            <Link href="/" className="flex items-center space-x-2">
-                                <div className="w-8 h-8 bg-primary rounded-lg flex items-center justify-center">
-                                    <Network className="w-5 h-5 text-primary-foreground"/>
-                                </div>
-                                <span className="font-bold text-xl">ScholarSearch</span>
-                            </Link>
-                        </div>
+                        <Link href="/" className="flex items-center space-x-2">
+                            <div className="w-8 h-8 bg-primary rounded-lg flex items-center justify-center">
+                                <Network className="w-5 h-5 text-primary-foreground"/>
+                            </div>
+                            <span className="font-bold text-xl">ScholarSearch</span>
+                        </Link>
                         <div className="flex items-center space-x-4">
                             {mounted && (
                                 <Button variant="ghost" size="sm"
@@ -233,42 +126,54 @@
                                     {theme === "dark" ? <Sun className="w-4 h-4"/> : <Moon className="w-4 h-4"/>}
                                 </Button>
                             )}
-
                         </div>
                     </div>
                 </div>
             </nav>
 
-            <div className="pt-20 px-4 sm:px-6 lg:px-8 relative z-5">
-                <div className="max-w-7xl mx-auto">
-                    <div className="mb-8">
-                        <form onSubmit={handleSearch} className="max-w-2xl mx-auto relative">
+            <section
+                className="min-h-screen pt-32 pb-20 px-4 sm:px-6 lg:px-8 relative z-10 flex items-center justify-center">
+                <div className="max-w-7xl mx-auto text-center my-auto">
+                    <Badge variant="secondary" className="mb-6">
+                        <Zap className="w-3 h-3 mr-1"/>
+                        Powered by AI & Hybrid Search
+                    </Badge>
+
+                    <h1 className="text-4xl sm:text-6xl lg:text-7xl font-bold mb-6 leading-tight">
+                        <span className="text-primary">ScholarSearch</span> 2.0
+                    </h1>
+
+                    <p className="text-xl text-muted-foreground mb-8 max-w-2xl mx-auto leading-relaxed">
+                        Discover research papers with intelligent hybrid search combining traditional text matching and
+                        AI-powered semantic understanding.
+                    </p>
+
+                    <div className="max-w-2xl mx-auto mb-12">
+                        <form onSubmit={handleSearch} className="relative">
                             <div className="relative">
                                 <Search
                                     className="absolute left-4 top-1/2 transform -translate-y-1/2 w-5 h-5 text-muted-foreground"/>
                                 <Input
                                     type="text"
-                                    placeholder="Search for research papers..."
+                                    placeholder="Search for research papers, authors, or topics..."
                                     value={query}
                                     onChange={(e) => handleQueryChange(e.target.value)}
                                     onFocus={() => setIsSearchFocused(true)}
                                     onBlur={() => setIsSearchFocused(false)}
                                     className="pl-12 pr-24 h-14 text-lg rounded-full border-2 focus:border-primary transition-colors"
-                                    disabled={isLoading}
                                 />
                                 <Button
                                     type="submit"
                                     size="sm"
-                                    className="absolute right-2 top-1/2 transform -translate-y-1/2 rounded-full px-6"
-                                    disabled={isLoading || !query.trim()}
+                                    className="absolute right-2 top-1/2 transform -translate-y-1/2 rounded-full px-6 pulse-glow"
+                                    disabled={!query.trim()}
                                 >
-                                    {isLoading ? <Loader2 className="w-4 h-4 animate-spin"/> : "Search"}
+                                    Search
                                 </Button>
                             </div>
 
-
                             {/* Search Suggestions */}
-                            {showSuggestions && suggestions.length > 0 && isSearchFocused && (
+                            {showSuggestions && suggestions.length > 0  && isSearchFocused && (
                                 <div
                                     className="absolute top-full left-0 right-0 mt-2 bg-background border border-border rounded-lg shadow-lg z-50">
                                     {suggestions.map((suggestion, index) => (
@@ -283,614 +188,181 @@
                                 </div>
                             )}
                         </form>
-                    </div>
-<<<<<<< HEAD
-                    
-                    <div className="p-6 space-y-6">
-                      {/* Paper Metadata */}
-                      <div className="grid grid-cols-1 md:grid-cols-3 gap-4 p-4 bg-muted/30 rounded-lg">
-                        <div className="flex items-center space-x-2">
-                          <Calendar className="w-4 h-4 text-muted-foreground" />
-                          <span className="font-medium">Year:</span>
-                          <span className="text-base">{selectedPaper.year}</span>
-                        </div>
-                        <div className="flex items-center space-x-2">
-                          <Users className="w-4 h-4 text-muted-foreground" />
-                          <span className="font-medium">Authors:</span>
-                          <span className="text-base">{selectedPaper.authors.length}</span>
-                        </div>
-                        <div className="flex items-center space-x-2">
-                          <TrendingUp className="w-4 h-4 text-muted-foreground" />
-                          <span className="font-medium">Citations:</span>
-                          <span className="text-base">{selectedPaper.n_citation.toLocaleString()}</span>
-                        </div>
-                      </div>
-
-                      {/* Authors Section */}
-                      <div>
-                        <h3 className="text-lg font-semibold mb-3 flex items-center">
-                          <Users className="w-4 h-4 mr-2" />
-                          Authors
-                        </h3>
-                        <div className="flex flex-wrap gap-2">
-                          {selectedPaper.authors.map((author, index) => (
-                            <Badge key={index} variant="secondary" className="text-sm px-2 py-1">
-                              {author}
-                            </Badge>
-                          ))}
-                        </div>
-                      </div>
-
-                      {/* Venue Section */}
-                      <div>
-                        <h3 className="text-lg font-semibold mb-3 flex items-center">
-                          <BookOpen className="w-4 h-4 mr-2" />
-                          Publication Venue
-                        </h3>
-                        <p className="text-base text-muted-foreground">{selectedPaper.venue}</p>
-                      </div>
-
-                      {/* Abstract Section */}
-                      <div>
-                        <h3 className="text-lg font-semibold mb-3 flex items-center">
-                          <Brain className="w-4 h-4 mr-2" />
-                          Abstract
-                        </h3>
-                        <p className="text-base text-muted-foreground leading-relaxed whitespace-pre-wrap">
-                          {selectedPaper.abstract}
+
+                        <div className="mt-6">
+                            <p className="text-sm text-muted-foreground mb-3">Try searching for:</p>
+                            <div className="flex flex-wrap gap-2 justify-center">
+                                {["Machine Learning", "Deep Learning", "Natural Language Processing", "Computer Vision"].map(
+                                    (suggestion) => (
+                                        <Button
+                                            key={suggestion}
+                                            variant="outline"
+                                            size="sm"
+                                            onClick={() => setQuery(suggestion)}
+                                            className="rounded-full"
+                                        >
+                                            {suggestion}
+                                        </Button>
+                                    ),
+                                )}
+                            </div>
+                        </div>
+                    </div>
+
+
+                </div>
+            </section>
+
+            <section className="py-20 px-4 sm:px-6 lg:px-8 bg-muted/30 relative z-10">
+                <div className="max-w-7xl mx-auto">
+                    <div className="text-center mb-16">
+                        <h2 className="text-3xl sm:text-4xl font-bold mb-4">Why Choose ScholarNet 2.0?</h2>
+                        <p className="text-xl text-muted-foreground max-w-2xl mx-auto">
+                            Advanced research paper discovery powered by cutting-edge AI and hybrid search technology.
                         </p>
-                      </div>
-
-                      {/* Actions */}
-                      <div className="flex items-center justify-between pt-4 border-t border-border">
-                        <div className="flex items-center space-x-2">
-                          <Button 
-                            variant="default" 
-                            size="default" 
-                            onClick={async () => {
-                              try {
-                                // Call the smart paper access API
-                                const response = await fetch('http://localhost:8000/api/v1/papers/access', {
-                                  method: 'POST',
-                                  headers: {
-                                    'Content-Type': 'application/json',
-                                  },
-                                  body: JSON.stringify({
-                                    title: selectedPaper.title,
-                                    authors: selectedPaper.authors,
-                                    paper_id: selectedPaper.paper_id
-                                  })
-                                });
-                                
-                                if (response.ok) {
-                                  const result = await response.json();
-                                  if (result.success) {
-                                    // Open the URL in a new tab
-                                    window.open(result.url, '_blank');
-                                  }
-                                } else {
-                                  // Fallback to direct DOI if available, otherwise Google Scholar
-                                  if (selectedPaper.doi) {
-                                    window.open(`https://doi.org/${selectedPaper.doi}`, '_blank');
-                                  } else {
-                                    const query = encodeURIComponent(`${selectedPaper.title} ${selectedPaper.authors.join(' ')}`);
-                                    window.open(`https://scholar.google.com/scholar?q=${query}`, '_blank');
-                                  }
-                                }
-                              } catch (error) {
-                                console.error('Failed to access paper:', error);
-                                // Fallback to direct DOI if available, otherwise Google Scholar
-                                if (selectedPaper.doi) {
-                                  window.open(`https://doi.org/${selectedPaper.doi}`, '_blank');
-                                } else {
-                                  const query = encodeURIComponent(`${selectedPaper.title} ${selectedPaper.authors.join(' ')}`);
-                                  window.open(`https://scholar.google.com/scholar?q=${query}`, '_blank');
-                                }
-                              }
-                            }}
-                          >
-                            <ExternalLink className="w-4 h-4 mr-2" />
-                            Access Paper
-                          </Button>
-                          <Button variant="outline" size="default" onClick={() => {
-                            // Copy paper title to clipboard
-                            navigator.clipboard.writeText(selectedPaper.title);
-                            // You can add a toast notification here if you have a toast system
-                            console.log('Paper title copied to clipboard');
-                          }}>
-                            Copy Title
-                          </Button>
-=======
-
-                    {/* View Toggle and Filters */}
-                    {searchResults && !isLoading && (
-                        <div className="mb-6 flex justify-between items-center">
-                            {/* View Toggle */}
-                            <div className="flex items-center space-x-2 bg-muted rounded-lg p-1">
-                                <Button
-                                    variant={viewMode === 'list' ? 'default' : 'ghost'}
-                                    size="sm"
-                                    onClick={() => setViewMode('list')}
-                                    className="flex items-center space-x-2"
-                                >
-                                    <List className="w-4 h-4"/>
-                                    <span>List View</span>
-                                </Button>
-                                <Button
-                                    variant={viewMode === 'graph' ? 'default' : 'ghost'}
-                                    size="sm"
-                                    onClick={() => setViewMode('graph')}
-                                    className="flex items-center space-x-2"
-                                >
-                                    <NetworkIcon className="w-4 h-4"/>
-                                    <span>Graph View</span>
-                                </Button>
-                            </div>
-
-                            {/* Filters Button - Only show in List View */}
-                            {viewMode === 'list' && (
-                                <Dialog open={isFiltersOpen} onOpenChange={setIsFiltersOpen}>
-                                    <DialogTrigger asChild>
-                                        <Button variant="outline" size="sm" className="flex items-center space-x-2">
-                                            <Filter className="w-4 h-4"/>
-                                            <span>Filters</span>
-                                            {citationWeight !== 0.5 && (
-                                                <Badge variant="secondary" className="ml-1 text-xs">
-                                                    {citationWeight >= 1.0 ? 'Citation Only' : citationWeight > 0.5 ? 'Impact' : 'Relevance'}
-                                                </Badge>
-                                            )}
-                                        </Button>
-                                    </DialogTrigger>
-                                    <DialogContent className="sm:max-w-md">
-                                        <DialogHeader>
-                                            <DialogTitle>Search Filters & Options</DialogTitle>
-                                        </DialogHeader>
-                                        <div className="space-y-6 py-4">
-                                            {/* Citation Weight Section */}
-                                            <div className="space-y-3">
-                                                <div className="flex items-center justify-between">
-                                                    <label className="text-sm font-medium">Citation Weight</label>
-                                                    <span
-                                                        className="text-sm text-muted-foreground">{citationWeight.toFixed(1)}</span>
-                                                </div>
-                                                <Slider
-                                                    value={[citationWeight]}
-                                                    onValueChange={(value) => setCitationWeight(value[0])}
-                                                    max={1.0}
-                                                    min={0.0}
-                                                    step={0.1}
-                                                    className="w-full"
-                                                />
-                                                <div
-                                                    className="flex items-center justify-between text-xs text-muted-foreground">
-                                                    <span>Relevance Focus</span>
-                                                    <span>Impact Focus</span>
-                                                </div>
-                                                <p className="text-xs text-muted-foreground">
-                                                    Higher values prioritize highly cited papers in search results
-                                                </p>
-
-                                                {/* Current Setting Indicator */}
-                                                <div className="p-3 bg-muted/50 rounded-lg">
-                                                    <div className="text-xs font-medium mb-1">Current Setting:</div>
-                                                    <div className="text-xs text-muted-foreground">
-                                                        {citationWeight === 0.5 ? (
-                                                            "Default: Balanced approach between relevance and impact"
-                                                        ) : citationWeight >= 1.0 ? (
-                                                            "Citation-Only Sorting: Results ranked purely by citation count"
-                                                        ) : citationWeight > 0.5 ? (
-                                                            `Impact-focused: Papers with ${citationWeight.toFixed(1)}x citation boost`
-                                                        ) : (
-                                                            `Relevance-focused: Minimal citation influence (${citationWeight.toFixed(1)}x)`
-                                                        )}
-                                                    </div>
-                                                </div>
-                                            </div>
-
-                                            {/* Divider */}
-                                            <div className="border-t border-border"/>
-
-                                            {/* Keyboard Shortcuts */}
-                                            <div
-                                                className="p-3 bg-muted/30 rounded-lg border border-dashed border-border">
-                                                <div className="text-xs font-medium mb-2">Keyboard Shortcuts:</div>
-                                                <div className="text-xs text-muted-foreground space-y-1">
-                                                    <div>• <kbd
-                                                        className="px-1 py-0.5 bg-background border rounded text-xs font-mono">Ctrl/Cmd
-                                                        + F</kbd> Open filters
-                                                    </div>
-                                                    <div>• <kbd
-                                                        className="px-1 py-0.5 bg-background border rounded text-xs font-mono">Esc</kbd> Close
-                                                        filters
-                                                    </div>
-                                                </div>
-                                            </div>
-                                        </div>
-
-                                        {/* Action Buttons */}
-                                        <div className="flex justify-between pt-4 border-t border-border">
-                                            <Button variant="ghost" onClick={handleResetFilters} size="sm">
-                                                Reset to Defaults
-                                            </Button>
-                                            <div className="flex space-x-2">
-                                                <Button variant="outline" onClick={() => setIsFiltersOpen(false)}>
-                                                    Cancel
-                                                </Button>
-                                                <Button onClick={handleApplyFilters} disabled={!query.trim()}>
-                                                    Apply Filters
-                                                </Button>
-                                            </div>
-                                        </div>
-                                    </DialogContent>
-                                </Dialog>
-                            )}
->>>>>>> c980eaa6
-                        </div>
-                    )}
-
-                    {/* Paper Details Modal */}
-                    {isPaperModalOpen && (
-                        <div className="fixed inset-0 z-[999999] bg-black/50 flex items-center justify-center p-4"
-                             style={{zIndex: 999999}}>
+                    </div>
+
+                    <div className="grid md:grid-cols-3 gap-8">
+                        <Card className="border-0 shadow-lg hover:shadow-xl transition-shadow duration-300">
+                            <CardContent className="p-8 text-center">
+                                <div
+                                    className="w-16 h-16 bg-primary/10 rounded-full flex items-center justify-center mx-auto mb-6">
+                                    <Brain className="w-8 h-8 text-primary"/>
+                                </div>
+                                <h3 className="text-xl font-semibold mb-4">AI-Powered Search</h3>
+                                <p className="text-muted-foreground leading-relaxed">
+                                    BERT embeddings understand context and meaning, not just keywords. Find conceptually
+                                    related research.
+                                </p>
+                            </CardContent>
+                        </Card>
+
+                        <Card className="border-0 shadow-lg hover:shadow-xl transition-shadow duration-300">
+                            <CardContent className="p-8 text-center">
+                                <div
+                                    className="w-16 h-16 bg-secondary/10 rounded-full flex items-center justify-center mx-auto mb-6">
+                                    <BookOpen className="w-8 h-8 text-secondary"/>
+                                </div>
+                                <h3 className="text-xl font-semibold mb-4">Comprehensive Coverage</h3>
+                                <p className="text-muted-foreground leading-relaxed">
+                                    Access millions of research papers across all disciplines with advanced filtering
+                                    and ranking.
+                                </p>
+                            </CardContent>
+                        </Card>
+
+                        <Card className="border-0 shadow-lg hover:shadow-xl transition-shadow duration-300">
+                            <CardContent className="p-8 text-center">
+                                <div
+                                    className="w-16 h-16 bg-accent/10 rounded-full flex items-center justify-center mx-auto mb-6">
+                                    <TrendingUp className="w-8 h-8 text-accent"/>
+                                </div>
+                                <h3 className="text-xl font-semibold mb-4">Performance Optimized</h3>
+                                <p className="text-muted-foreground leading-relaxed">
+                                    Sub-200ms search response times with intelligent caching and optimized search
+                                    algorithms.
+                                </p>
+                            </CardContent>
+                        </Card>
+                    </div>
+                </div>
+            </section>
+
+            <section className="py-20 px-4 sm:px-6 lg:px-8 relative z-10">
+                <div className="max-w-7xl mx-auto">
+                    <div className="text-center mb-16">
+                        <h2 className="text-3xl sm:text-4xl font-bold mb-4">How It Works</h2>
+                        <p className="text-xl text-muted-foreground max-w-2xl mx-auto">
+                            Three simple steps to unlock the power of intelligent research discovery.
+                        </p>
+                    </div>
+
+                    <div className="grid md:grid-cols-3 gap-12">
+                        <div className="text-center">
                             <div
-                                className="bg-background w-[85vw] max-w-6xl max-h-[90vh] overflow-y-auto rounded-lg border shadow-lg"
-                                style={{zIndex: 999999}}>
-                                {selectedPaper ? (
-                                    <>
-                                        <div className="p-6 border-b border-border">
-                                            <div className="flex items-center justify-between">
-                                                <h2 className="text-2xl font-bold text-primary pr-4">
-                                                    {selectedPaper.title}
-                                                </h2>
-                                                <Button
-                                                    variant="ghost"
-                                                    size="sm"
-                                                    onClick={handlePaperModalClose}
-                                                    className="h-8 w-8 p-0"
-                                                >
-                                                    <X className="h-4 w-4"/>
-                                                </Button>
-                                            </div>
-                                        </div>
-
-                                        <div className="p-6 space-y-6">
-                                            {/* Paper Metadata */}
-                                            <div
-                                                className="grid grid-cols-1 md:grid-cols-3 gap-4 p-4 bg-muted/30 rounded-lg">
-                                                <div className="flex items-center space-x-2">
-                                                    <Calendar className="w-4 h-4 text-muted-foreground"/>
-                                                    <span className="font-medium">Year:</span>
-                                                    <span className="text-base">{selectedPaper.year}</span>
-                                                </div>
-                                                <div className="flex items-center space-x-2">
-                                                    <Users className="w-4 h-4 text-muted-foreground"/>
-                                                    <span className="font-medium">Authors:</span>
-                                                    <span className="text-base">{selectedPaper.authors.length}</span>
-                                                </div>
-                                                <div className="flex items-center space-x-2">
-                                                    <TrendingUp className="w-4 h-4 text-muted-foreground"/>
-                                                    <span className="font-medium">Citations:</span>
-                                                    <span
-                                                        className="text-base">{selectedPaper.n_citation.toLocaleString()}</span>
-                                                </div>
-                                            </div>
-
-                                            {/* Authors Section */}
-                                            <div>
-                                                <h3 className="text-lg font-semibold mb-3 flex items-center">
-                                                    <Users className="w-4 h-4 mr-2"/>
-                                                    Authors
-                                                </h3>
-                                                <div className="flex flex-wrap gap-2">
-                                                    {selectedPaper.authors.map((author, index) => (
-                                                        <Badge key={index} variant="secondary"
-                                                               className="text-sm px-2 py-1">
-                                                            {author}
-                                                        </Badge>
-                                                    ))}
-                                                </div>
-                                            </div>
-
-                                            {/* Venue Section */}
-                                            <div>
-                                                <h3 className="text-lg font-semibold mb-3 flex items-center">
-                                                    <BookOpen className="w-4 h-4 mr-2"/>
-                                                    Publication Venue
-                                                </h3>
-                                                <p className="text-base text-muted-foreground">{selectedPaper.venue}</p>
-                                            </div>
-
-                                            {/* Abstract Section */}
-                                            <div>
-                                                <h3 className="text-lg font-semibold mb-3 flex items-center">
-                                                    <Brain className="w-4 h-4 mr-2"/>
-                                                    Abstract
-                                                </h3>
-                                                <p className="text-base text-muted-foreground leading-relaxed whitespace-pre-wrap">
-                                                    {selectedPaper.abstract}
-                                                </p>
-                                            </div>
-
-                                            {/* Actions */}
-                                            <div
-                                                className="flex items-center justify-between pt-4 border-t border-border">
-                                                <div className="flex items-center space-x-2">
-                                                    <Button
-                                                        variant="default"
-                                                        size="default"
-                                                        onClick={async () => {
-                                                            try {
-                                                                // Call the smart paper access API
-                                                                const response = await fetch('http://localhost:8000/api/v1/papers/access', {
-                                                                    method: 'POST',
-                                                                    headers: {
-                                                                        'Content-Type': 'application/json',
-                                                                    },
-                                                                    body: JSON.stringify({
-                                                                        title: selectedPaper.title,
-                                                                        authors: selectedPaper.authors
-                                                                    })
-                                                                });
-
-                                                                if (response.ok) {
-                                                                    const result = await response.json();
-                                                                    if (result.success) {
-                                                                        // Open the URL in a new tab
-                                                                        window.open(result.url, '_blank');
-                                                                    }
-                                                                } else {
-                                                                    // Fallback to direct DOI if available, otherwise Google Scholar
-                                                                    if (selectedPaper.doi) {
-                                                                        window.open(`https://doi.org/${selectedPaper.doi}`, '_blank');
-                                                                    } else {
-                                                                        const query = encodeURIComponent(`${selectedPaper.title} ${selectedPaper.authors.join(' ')}`);
-                                                                        window.open(`https://scholar.google.com/scholar?q=${query}`, '_blank');
-                                                                    }
-                                                                }
-                                                            } catch (error) {
-                                                                console.error('Failed to access paper:', error);
-                                                                // Fallback to direct DOI if available, otherwise Google Scholar
-                                                                if (selectedPaper.doi) {
-                                                                    window.open(`https://doi.org/${selectedPaper.doi}`, '_blank');
-                                                                } else {
-                                                                    const query = encodeURIComponent(`${selectedPaper.title} ${selectedPaper.authors.join(' ')}`);
-                                                                    window.open(`https://scholar.google.com/scholar?q=${query}`, '_blank');
-                                                                }
-                                                            }
-                                                        }}
-                                                    >
-                                                        <ExternalLink className="w-4 h-4 mr-2"/>
-                                                        Access Paper
-                                                    </Button>
-                                                    <Button variant="outline" size="default" onClick={() => {
-                                                        // Copy paper title to clipboard
-                                                        navigator.clipboard.writeText(selectedPaper.title);
-                                                        // You can add a toast notification here if you have a toast system
-                                                        console.log('Paper title copied to clipboard');
-                                                    }}>
-                                                        Copy Title
-                                                    </Button>
-                                                </div>
-
-                                                <div className="flex items-center space-x-3">
-                          <span className="text-xs text-muted-foreground">
-                            Press <kbd className="px-1 py-0.5 bg-muted border rounded text-xs font-mono">Esc</kbd> to close
-                          </span>
-                                                    <Button size="default" onClick={handlePaperModalClose}>
-                                                        Close
-                                                    </Button>
-                                                </div>
-                                            </div>
-                                        </div>
-                                    </>
-                                ) : (
-                                    <div className="py-12 text-center">
-                                        <Loader2 className="w-12 h-12 animate-spin mx-auto mb-6 text-muted-foreground"/>
-                                        <p className="text-lg text-muted-foreground">Loading paper details...</p>
-                                    </div>
-                                )}
-                            </div>
-                        </div>
-                    )}
-
-                    {/* Error Display */}
-                    {error && (
-                        <div className="mb-6 p-4 bg-destructive/10 border border-destructive/20 rounded-lg">
-                            <p className="text-destructive text-center">{error}</p>
-                        </div>
-                    )}
-
-                    {isLoading && (
-                        <div className="py-20 text-center">
+                                className="w-20 h-20 bg-primary rounded-full flex items-center justify-center mx-auto mb-6 text-2xl font-bold text-primary-foreground">
+                                1
+                            </div>
+                            <h3 className="text-xl font-semibold mb-4">Enter Your Query</h3>
+                            <p className="text-muted-foreground leading-relaxed">
+                                Type in any research topic, paper title, author name, or concept you want to explore.
+                            </p>
+                        </div>
+
+                        <div className="text-center">
                             <div
-                                className="inline-flex items-center justify-center w-16 h-16 bg-primary/10 rounded-full mb-6">
-                                <Loader2 className="w-8 h-8 text-primary animate-spin"/>
-                            </div>
-                            <h3 className="text-xl font-semibold mb-2">Searching ScholarNet 2.0</h3>
-                            <p className="text-muted-foreground">Finding relevant research papers...</p>
-                        </div>
-                    )}
-
-                    {searchResults && !isLoading && (
-                        <div className="space-y-8">
-                            <div>
-                                <h2 className="text-2xl font-bold mb-2">Search Results for "{searchResults.query}"</h2>
-                                <p className="text-muted-foreground">
-                                    Found {searchResults.total_results} papers
-                                    in {searchResults.search_time_ms.toFixed(0)}ms
-                                </p>
-                                <p className="text-sm text-muted-foreground mt-1">
-                                    Search type: {searchResults.search_type} •
-                                    Page {searchResults.page} of {Math.ceil(searchResults.total_results / searchResults.size)}
-                                </p>
-                                {citationWeight !== 0.5 && (
-                                    <div className="mt-2 flex items-center space-x-2">
-                                        <Badge variant="outline" className="text-xs">
-                                            <Filter className="w-3 h-3 mr-1"/>
-                                            Citation Weight: {citationWeight.toFixed(1)}
-                                        </Badge>
-                                        <span className="text-xs text-muted-foreground">
-                      {citationWeight >= 1.0 ? 'Citation-only sorting' : citationWeight > 0.5 ? 'Prioritizing impact' : 'Prioritizing relevance'}
-                    </span>
-                                    </div>
-                                )}
-                            </div>
-
-                            {/* Conditional View Rendering */}
-                            {viewMode === 'list' ? (
-                                /* List View */
-                                <div className="grid gap-6">
-                                    {searchResults.results.map((paper, index) => (
-                                        <Card key={paper.paper_id}
-                                              className="hover:shadow-lg transition-shadow duration-200">
-                                            <CardContent className="p-4">
-                                                <div className="flex justify-between items-start mb-2">
-                                                    <div className="flex items-center space-x-2">
-                                                        {index === 0 && (
-                                                            <Badge variant="default"
-                                                                   className="bg-primary text-primary-foreground text-xs font-medium">
-                                                                Top Result
-                                                            </Badge>
-                                                        )}
-                                                        {/* Tags removed for cleaner list view */}
-                                                    </div>
-                                                    <div
-                                                        className="flex items-center space-x-4 text-sm text-muted-foreground">
-                                                        <div className="flex items-center space-x-1">
-                                                            <Calendar className="w-4 h-4"/>
-                                                            <span>{paper.year}</span>
-                                                        </div>
-                                                        <div className="flex items-center space-x-1">
-                                                            <Users className="w-4 h-4"/>
-                                                            <span>{paper.authors.length}</span>
-                                                        </div>
-                                                        <div className="flex items-center space-x-1">
-                                                            <TrendingUp className="w-4 h-4"/>
-                                                            <span>{paper.n_citation.toLocaleString()}</span>
-                                                        </div>
-                                                    </div>
-                                                </div>
-
-                                                <h3
-                                                    className="text-xl font-semibold mb-2 text-primary hover:text-primary/80 transition-colors cursor-pointer group"
-                                                    onClick={() => handlePaperModalOpen(paper)}
-                                                >
-                          <span className="flex items-center">
-                            {paper.title}
-                              <Maximize2
-                                  className="w-4 h-4 ml-2 text-muted-foreground group-hover:text-primary/80 transition-colors"/>
-                          </span>
-                                                </h3>
-
-                                                <p className="text-muted-foreground mb-2">
-                                                    <span
-                                                        className="font-medium">Authors:</span> {formatAuthors(paper.authors)}
-                                                </p>
-
-                                                <p className="text-muted-foreground mb-2">
-                                                    <span className="font-medium">Venue:</span> {paper.venue}
-                                                </p>
-
-                                                <p className="text-sm text-muted-foreground mb-3 leading-relaxed">
-                                                    {formatAbstract(paper.abstract)}
-                                                </p>
-
-                                                <div className="flex items-center justify-between">
-                                                    <div className="flex items-center space-x-2">
-                                                        {paper.doi && (
-                                                            <Button variant="outline" size="sm" asChild>
-                                                                <a href={`https://doi.org/${paper.doi}`} target="_blank"
-                                                                   rel="noopener noreferrer">
-                                                                    <ExternalLink className="w-4 h-4 mr-2"/>
-                                                                    DOI
-                                                                </a>
-                                                            </Button>
-                                                        )}
-                                                    </div>
-
-                                                    <Button
-                                                        variant="ghost"
-                                                        size="sm"
-                                                        onClick={() => handlePaperModalOpen(paper)}
-                                                    >
-                                                        View Details
-                                                    </Button>
-                                                </div>
-                                            </CardContent>
-                                        </Card>
-                                    ))}
-                                </div>
-                            ) : (
-                                /* Graph View */
-                                <div className="h-full border rounded-lg bg-muted/20">
-                                    <D3Graph
-                                        data={generateGraphData(searchResults.results)}
-                                        onNodeClick={handleNodeClick}
-                                        onViewDetails={(node) => {
-                                            // Find the corresponding paper from search results and open the modal
-                                            if (searchResults && node.title) {
-                                                const paper = searchResults.results.find(p =>
-                                                    p.title === node.title ||
-                                                    p.paper_id === node.id
-                                                )
-
-                                                if (paper) {
-                                                    // Convert the node data to SearchResult format and open modal
-                                                    const paperData: SearchResult = {
-                                                        paper_id: paper.paper_id || node.id,
-                                                        title: paper.title || node.title,
-                                                        abstract: paper.abstract || node.abstract || '',
-                                                        authors: paper.authors || (node.authors ? String(node.authors).split(',').map(a => a.trim()) : []),
-                                                        venue: paper.venue || node.venue || '',
-                                                        year: paper.year || node.year || 2023,
-                                                        n_citation: paper.n_citation || node.connections || 0,
-                                                        doi: paper.doi,
-                                                        score: paper.score || 0,
-                                                        search_type: paper.search_type || 'graph-view'
-                                                    }
-
-                                                    handlePaperModalOpen(paperData)
-                                                }
-                                            }
-                                        }}
-                                    />
-                                </div>
-                            )}
-
-                            {/* Pagination */}
-                            {searchResults.total_results > searchResults.size && (
-                                <div className="flex justify-center mt-8">
-                                    <div className="flex items-center space-x-2">
-                                        <Button
-                                            variant="outline"
-                                            disabled={searchResults.page <= 1}
-                                            onClick={() => {
-                                                // Handle previous page
-                                            }}
-                                        >
-                                            Previous
-                                        </Button>
-
-                                        <span className="px-4 py-2 text-sm text-muted-foreground">
-                      Page {searchResults.page} of {Math.ceil(searchResults.total_results / searchResults.size)}
-                    </span>
-
-                                        <Button
-                                            variant="outline"
-                                            disabled={searchResults.page >= Math.ceil(searchResults.total_results / searchResults.size)}
-                                            onClick={() => {
-                                                // Handle next page
-                                            }}
-                                        >
-                                            Next
-                                        </Button>
-                                    </div>
-                                </div>
-                            )}
-                        </div>
-                    )}
-                </div>
-            </div>
+                                className="w-20 h-20 bg-secondary rounded-full flex items-center justify-center mx-auto mb-6 text-2xl font-bold text-secondary-foreground">
+                                2
+                            </div>
+                            <h3 className="text-xl font-semibold mb-4">AI Analysis</h3>
+                            <p className="text-muted-foreground leading-relaxed">
+                                Our hybrid search combines BM25 text matching with BERT semantic understanding for
+                                comprehensive results.
+                            </p>
+                        </div>
+
+                        <div className="text-center">
+                            <div
+                                className="w-20 h-20 bg-accent rounded-full flex items-center justify-center mx-auto mb-6 text-2xl font-bold text-accent-foreground">
+                                3
+                            </div>
+                            <h3 className="text-xl font-semibold mb-4">Discover & Explore</h3>
+                            <p className="text-muted-foreground leading-relaxed">
+                                Browse relevant papers with detailed metadata, citations, and direct DOI links to full
+                                papers.
+                            </p>
+                        </div>
+                    </div>
+                </div>
+            </section>
+
+            <section className="py-20 px-4 sm:px-6 lg:px-8 bg-primary/5 relative z-10">
+                <div className="max-w-4xl mx-auto text-center">
+                    <h2 className="text-3xl sm:text-4xl font-bold mb-6">Ready to Transform Your Research?</h2>
+                    <p className="text-xl text-muted-foreground mb-8 leading-relaxed">
+                        Join researchers worldwide who have already discovered the power of intelligent paper discovery.
+                    </p>
+                    <Button size="lg" onClick={() => document.querySelector("input")?.focus()}
+                            className="text-lg px-8 py-6">
+                        Start Searching Now
+                        <ArrowRight className="ml-2 w-5 h-5"/>
+                    </Button>
+                </div>
+            </section>
+
+            <footer className="py-12 px-4 sm:px-6 lg:px-8 border-t border-border relative z-10">
+                <div className="max-w-7xl mx-auto">
+                    <div className="flex flex-col md:flex-row justify-between items-center">
+                        <div className="flex items-center space-x-2 mb-4 md:mb-0">
+                            <div className="w-8 h-8 bg-primary rounded-lg flex items-center justify-center">
+                                <Network className="w-5 h-5 text-primary-foreground"/>
+                            </div>
+                            <span className="font-bold text-xl">ScholarNet 2.0</span>
+                        </div>
+
+                        <div className="flex items-center space-x-6">
+                            <Button variant="ghost" size="sm" asChild>
+                                <a href="https://github.com/GaminRick7/ScholarSearch" target="_blank" rel="noopener noreferrer">
+                                    <Github className="w-4 h-4 mr-2"/>
+                                    GitHub
+                                </a>
+                            </Button>
+                            <Button variant="ghost" size="sm">
+                                <Twitter className="w-4 h-4 mr-2"/>
+                                Twitter
+                            </Button>
+                            <Button variant="ghost" size="sm">
+                                <Mail className="w-4 h-4 mr-2"/>
+                                Contact
+                            </Button>
+                        </div>
+                    </div>
+
+                    <div className="mt-8 pt-8 border-t border-border text-center text-muted-foreground">
+                        <p>&copy; 2024 ScholarNet 2.0. All rights reserved.</p>
+                    </div>
+                </div>
+            </footer>
         </div>
     )
 }